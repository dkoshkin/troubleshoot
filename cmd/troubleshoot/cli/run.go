package cli

import (
	"crypto/tls"
	"encoding/json"
	"fmt"
	"net/http"
	"net/url"
	"os"
	"os/signal"
	"path/filepath"
	"strings"
	"time"

	cursor "github.com/ahmetalpbalkan/go-cursor"
	"github.com/fatih/color"
	"github.com/manifoldco/promptui"
	"github.com/mattn/go-isatty"
	"github.com/pkg/errors"
	analyzer "github.com/replicatedhq/troubleshoot/pkg/analyze"
	troubleshootv1beta2 "github.com/replicatedhq/troubleshoot/pkg/apis/troubleshoot/v1beta2"
	"github.com/replicatedhq/troubleshoot/pkg/client/troubleshootclientset/scheme"
	troubleshootclientsetscheme "github.com/replicatedhq/troubleshoot/pkg/client/troubleshootclientset/scheme"
	"github.com/replicatedhq/troubleshoot/pkg/convert"
	"github.com/replicatedhq/troubleshoot/pkg/docrewrite"
	"github.com/replicatedhq/troubleshoot/pkg/httputil"
	"github.com/replicatedhq/troubleshoot/pkg/k8sutil"
	"github.com/replicatedhq/troubleshoot/pkg/supportbundle"
	"github.com/spf13/viper"
	spin "github.com/tj/go-spin"
	"k8s.io/client-go/rest"
)

func runTroubleshoot(v *viper.Viper, arg string) error {
	interactive := v.GetBool("interactive") && isatty.IsTerminal(os.Stdout.Fd())

	if interactive {
		fmt.Print(cursor.Hide())
		defer fmt.Print(cursor.Show())
	}

	go func() {
		signalChan := make(chan os.Signal, 1)
		signal.Notify(signalChan, os.Interrupt)
		<-signalChan
		if interactive {
			fmt.Print(cursor.Show())
		}
		os.Exit(0)
	}()

	restConfig, err := k8sutil.GetRESTConfig()
	if err != nil {
		return errors.Wrap(err, "failed to convert kube flags to rest config")
	}

	var sinceTime *time.Time
	if v.GetString("since-time") != "" || v.GetString("since") != "" {
		sinceTime, err = parseTimeFlags(v)
		if err != nil {
			return errors.Wrap(err, "failed parse since time")
		}
	}

	if v.GetBool("allow-insecure-connections") || v.GetBool("insecure-skip-tls-verify") {
		httputil.AddTransport(&http.Transport{
			TLSClientConfig: &tls.Config{InsecureSkipVerify: true},
		})
	}

	collectorContent, err := supportbundle.LoadSupportBundleSpec(arg)
	if err != nil {
		return errors.Wrap(err, "failed to load collector spec")
	}

	multidocs := strings.Split(string(collectorContent), "\n---\n")

	// we support both raw collector kinds and supportbundle kinds here
	supportBundle, err := supportbundle.ParseSupportBundleFromDoc([]byte(multidocs[0]))
	if err != nil {
		return errors.Wrap(err, "failed to parse collector")
	}

	troubleshootclientsetscheme.AddToScheme(scheme.Scheme)
	decode := scheme.Codecs.UniversalDeserializer().Decode

	additionalRedactors := &troubleshootv1beta2.Redactor{}
	for idx, redactor := range v.GetStringSlice("redactors") {
		redactorObj, err := supportbundle.GetRedactorFromURI(redactor)
		if err != nil {
			return errors.Wrapf(err, "failed to get redactor spec %s, #%d", redactor, idx)
		}

		if redactorObj != nil {
			additionalRedactors.Spec.Redactors = append(additionalRedactors.Spec.Redactors, redactorObj.Spec.Redactors...)
		}
	}

	for i, additionalDoc := range multidocs {
		if i == 0 {
			continue
		}
		additionalDoc, err := docrewrite.ConvertToV1Beta2([]byte(additionalDoc))
		if err != nil {
			return errors.Wrap(err, "failed to convert to v1beta2")
		}
		obj, _, err := decode(additionalDoc, nil, nil)
		if err != nil {
			return errors.Wrapf(err, "failed to parse additional doc %d", i)
		}
		multidocRedactors, ok := obj.(*troubleshootv1beta2.Redactor)
		if !ok {
			continue
		}
		additionalRedactors.Spec.Redactors = append(additionalRedactors.Spec.Redactors, multidocRedactors.Spec.Redactors...)
	}

	var collectorCB func(chan interface{}, string)
	progressChan := make(chan interface{}) // non-zero buffer can result in missed messages
	finishedCh := make(chan bool, 1)
	isFinishedChClosed := false

	if !interactive {
		// TODO (dans): custom warning handler to capture warning in `analysisOutput`
		restConfig.WarningHandler = rest.NoWarnings{}
		collectorCB = func(ch chan interface{}, name string) {
			return
		}

		// TODO (dans): maybe log to file
		go func() {
			for {
				select {
				case _ = <-progressChan:
					// do nothing
				}
			}
		}()
	} else {
		s := spin.New()
		go func() {
			currentDir := ""
			for {
				select {
				case msg := <-progressChan:
					switch msg := msg.(type) {
					case error:
						c := color.New(color.FgHiRed)
						c.Println(fmt.Sprintf("%s\r * %v", cursor.ClearEntireLine(), msg))
					case string:
						currentDir = filepath.Base(msg)
					}
				case <-finishedCh:
					fmt.Printf("\r%s\r", cursor.ClearEntireLine())
					return
				case <-time.After(time.Millisecond * 100):
					if currentDir == "" {
						fmt.Printf("\r%s \033[36mCollecting support bundle\033[m %s", cursor.ClearEntireLine(), s.Next())
					} else {
						fmt.Printf("\r%s \033[36mCollecting support bundle\033[m %s %s", cursor.ClearEntireLine(), s.Next(), currentDir)
					}
				}
			}
		}()
		defer func() {
			if !isFinishedChClosed {
				close(finishedCh)
			}
		}()

		collectorCB = func(c chan interface{}, msg string) {
			c <- fmt.Sprintf("%s", msg)
		}

	}

	createOpts := supportbundle.SupportBundleCreateOpts{
		CollectorProgressCallback: collectorCB,
		CollectWithoutPermissions: v.GetBool("collect-without-permissions"),
		KubernetesRestConfig:      restConfig,
		Namespace:                 v.GetString("namespace"),
		ProgressChan:              progressChan,
		SinceTime:                 sinceTime,
<<<<<<< HEAD
		Redact:                    v.GetBool("redact"),
=======
		FromCLI:                   true,
>>>>>>> 37245465
	}

	nonInteractiveOutput := analysisOutput{}

	if interactive {
		c := color.New()
		c.Println(fmt.Sprintf("\r%s\r", cursor.ClearEntireLine()))
	}

	response, err := supportbundle.CollectSupportBundleFromSpec(&supportBundle.Spec, additionalRedactors, createOpts)
	if err != nil {
		return errors.Wrap(err, "failed to run collect and analyze process")
	}
	if len(response.AnalyzerResults) > 0 {
		if interactive {
			close(finishedCh) // this removes the spinner
			isFinishedChClosed = true

			if err := showInteractiveResults(supportBundle.Name, response.AnalyzerResults); err != nil {
				interactive = false
			}
		} else {
			nonInteractiveOutput.Analysis = response.AnalyzerResults
		}
	}

	if !response.FileUploaded {
		if appName := supportBundle.Labels["applicationName"]; appName != "" {
			f := `A support bundle for %s has been created in this directory
named %s. Please upload it on the Troubleshoot page of
the %s Admin Console to begin analysis.`
			fmt.Printf(f, appName, response.ArchivePath, appName)
			return nil
		}

		if !interactive {
			nonInteractiveOutput.ArchivePath = response.ArchivePath
			output, err := nonInteractiveOutput.FormattedAnalysisOutput()
			if err != nil {
				return errors.Wrap(err, "failed to format non-interactive output")
			}
			fmt.Println(output)
			return nil
		}

		fmt.Printf("%s\n", response.ArchivePath)
		return nil
	}

	if interactive {
		fmt.Printf("\r%s\r", cursor.ClearEntireLine())
	}
	if response.FileUploaded {
		fmt.Printf("A support bundle has been created and uploaded to your cluster for analysis. Please visit the Troubleshoot page to continue.\n")
		fmt.Printf("A copy of this support bundle was written to the current directory, named %q\n", response.ArchivePath)
	} else {
		fmt.Printf("A support bundle has been created in the current directory named %q\n", response.ArchivePath)
	}
	return nil
}

func getExpectedContentType(uploadURL string) string {
	parsedURL, err := url.Parse(uploadURL)
	if err != nil {
		return ""
	}
	return parsedURL.Query().Get("Content-Type")
}

func parseTimeFlags(v *viper.Viper) (*time.Time, error) {
	var (
		sinceTime time.Time
		err       error
	)
	if v.GetString("since-time") != "" {
		if v.GetString("since") != "" {
			return nil, errors.Errorf("at most one of `sinceTime` or `since` may be specified")
		}
		sinceTime, err = time.Parse(time.RFC3339, v.GetString("since-time"))
		if err != nil {
			return nil, errors.Wrap(err, "unable to parse --since-time flag")
		}
	} else {
		parsedDuration, err := time.ParseDuration(v.GetString("since"))
		if err != nil {
			return nil, errors.Wrap(err, "unable to parse --since flag")
		}
		now := time.Now()
		sinceTime = now.Add(0 - parsedDuration)
	}

	return &sinceTime, nil
}

func shouldRetryRequest(err error) bool {
	if strings.Contains(err.Error(), "x509") && canTryInsecure() {
		httputil.AddTransport(&http.Transport{
			TLSClientConfig: &tls.Config{InsecureSkipVerify: true},
		})
		return true
	}
	return false
}

func canTryInsecure() bool {
	if !isatty.IsTerminal(os.Stdout.Fd()) {
		return false
	}
	prompt := promptui.Prompt{
		Label:     "Connection appears to be insecure. Would you like to attempt to create a support bundle anyway?",
		IsConfirm: true,
	}

	_, err := prompt.Run()
	return err == nil
}

type analysisOutput struct {
	Analysis    []*analyzer.AnalyzeResult
	ArchivePath string
}

func (a *analysisOutput) FormattedAnalysisOutput() (outputJson string, err error) {
	type convertedOutput struct {
		ConvertedAnalysis []*convert.Result `json:"analyzerResults"`
		ArchivePath       string            `json:"archivePath"`
	}

	converted := convert.FromAnalyzerResult(a.Analysis)

	o := convertedOutput{
		ConvertedAnalysis: converted,
		ArchivePath:       a.ArchivePath,
	}

	formatted, err := json.MarshalIndent(o, "", "    ")
	if err != nil {
		return "", fmt.Errorf("\r * Failed to format analysis: %v\n", err)
	}
	return string(formatted), nil
}<|MERGE_RESOLUTION|>--- conflicted
+++ resolved
@@ -181,11 +181,8 @@
 		Namespace:                 v.GetString("namespace"),
 		ProgressChan:              progressChan,
 		SinceTime:                 sinceTime,
-<<<<<<< HEAD
 		Redact:                    v.GetBool("redact"),
-=======
 		FromCLI:                   true,
->>>>>>> 37245465
 	}
 
 	nonInteractiveOutput := analysisOutput{}
