/*
Copyright 2019 Replicated, Inc..

Licensed under the Apache License, Version 2.0 (the "License");
you may not use this file except in compliance with the License.
You may obtain a copy of the License at

    http://www.apache.org/licenses/LICENSE-2.0

Unless required by applicable law or agreed to in writing, software
distributed under the License is distributed on an "AS IS" BASIS,
WITHOUT WARRANTIES OR CONDITIONS OF ANY KIND, either express or implied.
See the License for the specific language governing permissions and
limitations under the License.
*/

package v1beta1

import (
	metav1 "k8s.io/apimachinery/pkg/apis/meta/v1"
)

type CollectorRef struct {
	Name      string `json:"name"`
	Namespace string `json:"namespace,omitempty"`
}

// CollectorJobSpec defines the desired state of CollectorJob
type CollectorJobSpec struct {
	Collector CollectorRef `json:"collector"`
}

// CollectorJobStatus defines the observed state of CollectorJob
type CollectorJobStatus struct {
<<<<<<< HEAD
	// Running    []string `json:"running"`
	// Successful []string `json:"successful"`
	// Failed     []string `json:"failed"`
=======
	Running    []string `json:"running"`
	Successful []string `json:"successful"`
	Failed     []string `json:"failed"`
>>>>>>> d711b515
}

// +genclient
// +k8s:deepcopy-gen:interfaces=k8s.io/apimachinery/pkg/runtime.Object

// CollectorJob is the Schema for the collectorjobs API
// +k8s:openapi-gen=true
type CollectorJob struct {
	metav1.TypeMeta   `json:",inline"`
	metav1.ObjectMeta `json:"metadata,omitempty"`

	Spec   CollectorJobSpec   `json:"spec,omitempty"`
	Status CollectorJobStatus `json:"status,omitempty"`
}

// +k8s:deepcopy-gen:interfaces=k8s.io/apimachinery/pkg/runtime.Object

// CollectorJobList contains a list of CollectorJob
type CollectorJobList struct {
	metav1.TypeMeta `json:",inline"`
	metav1.ListMeta `json:"metadata,omitempty"`
	Items           []CollectorJob `json:"items"`
}

// func init() {
// 	SchemeBuilder.Register(&CollectorJob{}, &CollectorJobList{})
// }<|MERGE_RESOLUTION|>--- conflicted
+++ resolved
@@ -32,15 +32,9 @@
 
 // CollectorJobStatus defines the observed state of CollectorJob
 type CollectorJobStatus struct {
-<<<<<<< HEAD
-	// Running    []string `json:"running"`
-	// Successful []string `json:"successful"`
-	// Failed     []string `json:"failed"`
-=======
 	Running    []string `json:"running"`
 	Successful []string `json:"successful"`
 	Failed     []string `json:"failed"`
->>>>>>> d711b515
 }
 
 // +genclient
